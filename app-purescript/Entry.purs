module Entry where

import Control.Alt
import Control.Bind
import Control.Monad
import Control.Monad.Eff
import Control.Monad.Eff.Class
import Control.Monad.Eff.Console
import Control.Monad.Eff.Ref
import Control.Monad.Maybe.Trans
import Control.Monad.State.Trans
import Control.Monad.Writer.Trans
import Control.Plus
import DOM                        as D
import DOM.Event.EventTarget      as D
import DOM.Event.EventTypes       as D
import DOM.Event.Types            as D
import DOM.HTML                   as D
import DOM.HTML.Types             as D
import DOM.HTML.Window            as D
import DOM.Node.DOMTokenList      as DDTL
import DOM.Node.Document          as D
import DOM.Node.Element           as D
import DOM.Node.Node              as D
import DOM.Node.NodeList          as DNL
import DOM.Node.NodeType          as D
import DOM.Node.ParentNode        as D
import DOM.Node.Types             as D
import Data.Array                 as A
import Data.Char.Unicode
import Data.Either
import Data.Foldable
import Data.Generic
import Data.List                  as L
import Data.Maybe
import Data.Monoid
import Data.Nullable
import Data.String
import Data.Traversable
import Data.Tuple
import Prelude
import Unsafe.Coerce              as U

main
    :: forall e.
       Eff (console :: CONSOLE, dom :: D.DOM, ref :: REF | e) Unit
main = do
    wind <- D.window
    doc  <- D.htmlDocumentToDocument <$> D.document wind

    ready doc do
      log "Hello from PureScript!"
      appendTopLinks doc
      setupSourceLink doc
      setupAsides doc
      processCodeBlocks doc
      log "Goodbye!"

  where
    ready doc a = do
      a' <- doOnce a
      onE D.readystatechange
          (D.documentToEventTarget doc)
          (D.eventListener \_ -> a')


appendTopLinks
    :: forall e.
       D.Document
    -> Eff (dom :: D.DOM | e) Unit
appendTopLinks doc = do
    hs <- D.querySelectorAll headers $ D.documentToParentNode doc
    flip traverseNodeList_ hs \h -> do
      topLink <- D.createElement "a" doc
      let topLinkNode = D.elementToNode topLink
      D.setAttribute "href" "#title" topLink
      D.setClassName "top-link" topLink
      D.setTextContent "top" topLinkNode
      D.appendChild topLinkNode (D.elementToNode h)
      return unit
  where
    headers = intercalate ", " [ ".main-content h2"
                               , ".main-content h3"
                               , ".main-content h4"
                               , ".main-content h5"
                               ]


data SourceMode = SMHover
                | SMOn

setupSourceLink
    :: forall e.
       D.Document
    -> Eff (dom :: D.DOM, ref :: REF | e) Unit
setupSourceLink doc = void <<< runMaybeT $ do
    sourceInfo <- nMaybeT $ D.querySelector ".source-info" docPN
    header     <- nMaybeT $ D.querySelector ".article > header" docPN
    let headerET = D.elementToEventTarget header
    liftEff do
      cList    <- D.classList sourceInfo
      DDTL.add ["hide"] cList
      modeRef  <- newRef SMHover

      onE D.mouseenter headerET <<< D.eventListener $ \_ -> do
        mode <- readRef modeRef
        case mode of
          SMHover -> DDTL.remove ["hide"] cList
          SMOn    -> return unit

      onE D.mouseleave headerET <<< D.eventListener $ \_ -> do
        mode <- readRef modeRef
        case mode of
          SMHover -> DDTL.add ["hide"] cList
          SMOn    -> return unit

      onE D.click headerET <<< D.eventListener $ \_ -> do
        mode <- readRef modeRef
        case mode of
          SMHover -> do
            DDTL.remove ["hide"] cList
            writeRef modeRef SMOn
          SMOn    -> do
            DDTL.add ["hide"] cList
            writeRef modeRef SMHover
  where
    docPN = D.documentToParentNode doc


setupAsides
    :: forall e.
       D.Document
    -> Eff (dom :: D.DOM | e) Unit
setupAsides doc = do
    asides <- D.querySelectorAll ".main-content .note" $ D.documentToParentNode doc
    flip traverseNodeList_ asides \aside -> do
      blks <- D.childNodes (D.elementToNode aside)
      let toggleAll =
            flip (withIndex traverseNodeList_) blks $ \i blk ->
              when (i > 0) $
                void $ DDTL.toggle "hide" =<< D.classList blk
      flip (withIndex traverseNodeList_) blks \i blk -> do
        when (i == 0) do
          onE D.click (D.elementToEventTarget blk) <<< D.eventListener $ \_ ->
            toggleAll
          DDTL.add ["clickable", "aside-header"] =<< D.classList blk
          clickMe <- D.createElement "span" doc
          let clickMeNode = D.elementToNode clickMe
          DDTL.add ["clickme"] =<< D.classList clickMe
          D.setTextContent "(Click me!)" clickMeNode
          D.appendChild clickMeNode (D.elementToNode blk)
          return unit

      toggleAll

data LinkSpec = LS { source      :: Maybe String
                   , interactive :: Maybe String
                   }

derive instance genericLS :: Generic LinkSpec

instance showLS :: Show LinkSpec where
  show = gShow

instance semigroupLS :: Semigroup LinkSpec where
  append (LS s1) (LS s2)
    = LS { source:      s1.source      <|> s2.source
         , interactive: s1.interactive <|> s2.interactive
         }

instance monoidLS :: Monoid LinkSpec where
  mempty = LS { source: Nothing, interactive: Nothing }

-- assumption: only one <code> per <pre>
processCodeBlocks
    :: forall e.
       D.Document
    -> Eff (dom :: D.DOM | e) Unit
processCodeBlocks doc = do
    blks <- D.querySelectorAll ".main-content code.sourceCode"
              $ D.documentToParentNode doc
    flip traverseNodeList_ blks \blk -> do
      let blkN = D.elementToNode blk
      lSpec <- execWriterT
           <<< ((<=< childNodes') <<< traverseNodeList_) (pullLinkSpec blkN)
             $ blkN
      chompWhitespace blkN
      genLinkBox lSpec blkN
      colorPrompt blkN
  where
    childNodes' = liftEff <<< D.childNodes
    pullLinkSpec
        :: D.Node
        -> D.Element
        -> WriterT LinkSpec (Eff (dom :: D.DOM | e)) Unit
    pullLinkSpec blk line = do
      let lineN = D.elementToNode line
      linec <- liftEff $ D.textContent lineN
      for_ prefHandlers $ \(Tuple pref handler) -> do
        for_ (pref `stripPrefix` linec) $ \stuff -> do
          liftEff $ do
            D.setNodeValue "" lineN
            D.removeChild lineN blk
          case handler stuff of
            Left s  -> tell $ LS { source: Just s , interactive: Nothing }
            Right s -> tell $ LS { source: Nothing, interactive: Just s  }
    prefHandlers = [ Tuple "-- source: "      Left
                   , Tuple "-- interactive: " Right
                   ]
    chompWhitespace :: forall e'. D.Node -> Eff (dom :: D.DOM | e') Unit
    chompWhitespace blk = do
        go
        chompLast
      where
        go = do
          fc' <- toMaybe <$> D.firstChild blk
          for_ fc' \fc -> do
            isWhitespace <- all isSpace <<< toCharArray <$> D.textContent fc
            when isWhitespace do
              D.removeChild fc blk
              go
        chompLast = do
          fc' <- toMaybe <$> D.firstChild blk
          for_ fc' \fc -> do
            tc <- dropWhile isSpace <$> D.textContent fc
            D.setTextContent tc fc
    genLinkBox :: LinkSpec -> D.Node -> Eff (dom :: D.DOM | e) Unit
    genLinkBox (LS s) blk = void <<< runMaybeT $ do
      _   <- maybe empty return $ s.source <|> s.interactive
      pre <- nMaybeT $ D.parentNode blk
      liftEff $ do
        linkBox <- D.createElement "div" doc
        let linkBoxN = D.elementToNode linkBox
        D.setClassName "code-link-box" linkBox
        D.insertBefore linkBoxN blk pre
        let boxes = A.mapMaybe (\(Tuple u i) -> (_ `Tuple` i) <$> u)
                  $ [ Tuple s.source
                            (Tuple "code-source-link"      "View full source")
                    , Tuple s.interactive
                            (Tuple "code-interactive-link" "Interactive"     )
                    ]
        for_ boxes \(Tuple u (Tuple cls txt)) -> do
          link <- D.createElement "a" doc
          let linkN = D.elementToNode link
          D.setAttribute "href" u link
          D.setClassName cls link
          D.setTextContent txt linkN
          D.appendChild linkN linkBoxN
          return unit

        cList <- D.classList linkBox
        DDTL.add ["hide"] cList

        let preET' = D.elementToEventTarget <$> nodeToElement pre
        for_ preET' \preET -> do
          onE D.mouseenter preET <<< D.eventListener $ \_ ->
            DDTL.remove ["hide"] cList
          onE D.mouseleave preET <<< D.eventListener $ \_ ->
            DDTL.add ["hide"] cList
    colorPrompt :: D.Node -> Eff (dom :: D.DOM | e) Unit
    colorPrompt blk = void <<< runMaybeT $ do
      fc   <- nMaybeT $ D.firstChild blk
      pr   <- nMaybeT $ D.parentElement blk
      liftEff $ do
        tc <- D.textContent fc
<<<<<<< HEAD
        let isPrompt = A.mapMaybe (_ `stripPrefix` tc) ["λ: ", "ghci> ", "$ "]
=======
        let isPrompt = A.mapMaybe (_ `stripPrefix` tc) ["λ", "ghci", "$"]
>>>>>>> f876706b
        case L.toList isPrompt of
          L.Cons _ _ -> DDTL.add ["code-block-prompt"] =<< D.classList pr
          L.Nil      -> return unit



-- | Helpers

fromNodeList
    :: forall e.
       D.NodeList
    -> Eff (dom :: D.DOM | e) (L.List D.Element)
fromNodeList nl = do
    l <- DNL.length nl
    ns <- traverse (_ `DNL.item` nl) (0 L... (l - 1))
    return $ L.mapMaybe (nodeToElement <=< toMaybe) ns

traverseNodeList_
    :: forall e m. MonadEff (dom :: D.DOM | e) m
    => (D.Element -> m Unit)
    -> D.NodeList
    -> m Unit
traverseNodeList_ f nl = do
    ns <- liftEff $ fromNodeList nl
    traverse_ f ns


doOnce
    :: forall e.
       Eff (ref :: REF | e) Unit
    -> Eff (ref :: REF | e) (Eff (ref :: REF | e) Unit)
doOnce a = do
    doneRef <- newRef false
    return do
      done <- readRef doneRef
      unless done do
        a
        writeRef doneRef true

onE :: forall e.
       D.EventType
    -> D.EventTarget
    -> D.EventListener (dom :: D.DOM | e)
    -> Eff (dom :: D.DOM | e) Unit
onE etype targ h = D.addEventListener etype h false targ

nMaybeT
    :: forall f a. Functor f
    => f (Nullable a)
    -> MaybeT f a
nMaybeT = MaybeT <<< map toMaybe

withIndex
    :: forall s t a b f. Applicative f
    => ((a -> StateT Int f b) -> (s -> StateT Int f t))
    -> (Int -> a -> f b) -> (s -> f t)
withIndex t f = flip evalStateT 0 <<< t f'
  where
    f' :: a -> StateT Int f b
    f' y = StateT $ \i -> (_ `Tuple` i+1) <$> f i y

nodeToElement :: D.Node -> Maybe D.Element
nodeToElement n =
    case D.nodeType n of
      D.ElementNode -> Just (U.unsafeCoerce n)
      _             -> Nothing
<|MERGE_RESOLUTION|>--- conflicted
+++ resolved
@@ -263,11 +263,7 @@
       pr   <- nMaybeT $ D.parentElement blk
       liftEff $ do
         tc <- D.textContent fc
-<<<<<<< HEAD
-        let isPrompt = A.mapMaybe (_ `stripPrefix` tc) ["λ: ", "ghci> ", "$ "]
-=======
         let isPrompt = A.mapMaybe (_ `stripPrefix` tc) ["λ", "ghci", "$"]
->>>>>>> f876706b
         case L.toList isPrompt of
           L.Cons _ _ -> DDTL.add ["code-block-prompt"] =<< D.classList pr
           L.Nil      -> return unit
