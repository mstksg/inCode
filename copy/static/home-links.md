--- conflicted
+++ resolved
@@ -1,12 +1,8 @@
 
 - ### Links
     * [Github](https://github.com/mstksg "Github")
-<<<<<<< HEAD
+    * [Keybase (PGP)](https://keybase.io/mstksg "Keybase")
     * [Resumé](http://cv.jle.im "Resume")
-=======
-    * [Keybase (PGP)](https://keybase.io/mstksg "Keybase")
-    * [Resumé](http://cv.jle0.com "Resume")
->>>>>>> 30d78433
     * [Stack Overflow](http://stackoverflow.com/users/292731/justin-l "Stack Overflow")
     * [LinkedIn](https://linkedin.com/in/lejustin "LinkedIn")
     * [Bitcoin](https://coinbase.com/mstksg "Bitcoin")
