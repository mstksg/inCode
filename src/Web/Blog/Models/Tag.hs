{-# LANGUAGE OverloadedStrings #-}

module Web.Blog.Models.Tag  where

-- import qualified Data.Traversable as Tr   (mapM)
import Control.Applicative                   ((<$>))
import Control.Monad.IO.Class                (liftIO)
import Control.Monad.Trans                   (lift)
import Control.Monad.Trans.Maybe
import Data.Char                             (toLower, toUpper)
import Data.Time
import Web.Blog.Models
import Web.Blog.Models.Entry
import Web.Blog.Models.Types
import Web.Blog.Render
import Web.Blog.Util
import qualified Data.Text                   as T
<<<<<<< HEAD
import qualified Data.Traversable as Tr      (mapM)
import qualified Database.Esqueleto          as E
=======
>>>>>>> 260c26e7
import qualified Database.Persist.Postgresql as D
import qualified Text.Blaze.Html5            as H
import qualified Text.Blaze.Html5.Attributes as A
import qualified Text.Blaze.Internal         as I
import qualified Text.Pandoc                 as P

data PreTag = PreTag T.Text TagType (Maybe T.Text)

insertTag :: PreTag -> D.SqlPersistM (Maybe (D.Key Tag))
insertTag ptag = D.insertUnique $ fillTag ptag

insertTag_ :: PreTag -> D.SqlPersistM ()
insertTag_ ptag = D.insert_ $ fillTag ptag

fillTag :: PreTag -> Tag
fillTag ptag = tag
  where
    PreTag l t d = ptag
    slug = genSlug (maxBound :: Int) l
    tag = case t of
      GeneralTag  -> Tag (T.map toLower l) t d slug
      CategoryTag -> Tag (T.map toUpper l) t d slug
      SeriesTag   -> Tag l t d slug

tagLabel' :: Tag -> T.Text
tagLabel' t = T.append (tagTypePrefix $ tagType_ t) $ tagLabel t

tagDescHtml :: Tag -> Maybe H.Html
tagDescHtml t = P.writeHtml (P.def P.WriterOptions) <$> tPandoc
  where
    tPandoc = P.readMarkdown (P.def P.ReaderOptions) <$> tString
    tString = T.unpack <$> tagDescription t


tagPath :: Tag -> T.Text
tagPath t = T.append prefix $ tagSlug t
  where
    prefix = T.append "/entries/"
      (case tagType_ t of
        GeneralTag  -> "tagged/"
        CategoryTag -> "category/@"
        SeriesTag   -> "series/+")

tagLi :: Tag -> H.Html
tagLi t = H.li $
  H.a H.! A.href (I.textValue $ renderUrl' $ tagPath t) H.! A.class_ liClass $
    H.toHtml $ tagLabel' t
  where
    liClass = I.textValue $
      case tagType_ t of
        GeneralTag -> "tag-a-tag"
        CategoryTag -> "tag-a-category"
        SeriesTag -> "tag-a-series"

isGeneralTag :: Tag -> Bool
isGeneralTag t = case tagType_ t of
  GeneralTag -> True
  _          -> False

isCategoryTag :: Tag -> Bool
isCategoryTag t = case tagType_ t of
  CategoryTag -> True
  _           -> False

isSeriesTag :: Tag -> Bool
isSeriesTag t = case tagType_ t of
  SeriesTag -> True
  _         -> False

data TagInfo = TagInfo
               { tagInfoTag       :: Tag
               , tagInfoCount     :: Int
               , tagInfoRecent    :: Maybe (Entry, T.Text) }

getTagInfoList :: TagType -> D.SqlPersistM [TagInfo]
getTagInfoList tt = getTagInfoListRecent tt True

getTagInfoListRecent :: TagType -> Bool -> D.SqlPersistM [TagInfo]
getTagInfoListRecent tt recent = do
  now <- liftIO getCurrentTime

  tags <- if recent
    then
      E.select $
          E.from $ \(t `E.InnerJoin` et `E.InnerJoin` e) -> do
              E.on (e E.^. EntryId E.==. et E.^. EntryTagEntryId)
              E.on (et E.^. EntryTagTagId E.==. t E.^. TagId)
              E.where_ $ t E.^. TagType_ E.==. E.val tt
              E.where_ $ e E.^. EntryPostedAt E.<=. E.val now
              E.groupBy $ t E.^. TagId
              E.orderBy [ E.desc $ E.max_ $ e E.^. EntryPostedAt, E.asc $ t E.^. TagLabel ]
              return t
    else
      D.selectList [ TagType_ D.==. tt ] [ D.Asc TagLabel ]


  let
    tagInfo (D.Entity tKey t) = do
      c <- D.count [ EntryTagTagId D.==. tKey ]
      eKeys <- map (entryTagEntryId . D.entityVal) <$> D.selectList [ EntryTagTagId D.==. tKey ] []

      r <- if recent
        then
          runMaybeT $ do
            re <- MaybeT $ D.selectFirst (postedFilter now ++ [ EntryId D.<-. eKeys ]) [ D.Desc EntryPostedAt ]
            ru <- lift $ getUrlPath re
            return (D.entityVal re,ru)
        else 
          return Nothing

      return $ TagInfo t c r

  tagInfos <- mapM tagInfo tags

  return $ filter ((> 0) . tagInfoCount) tagInfos<|MERGE_RESOLUTION|>--- conflicted
+++ resolved
@@ -15,11 +15,7 @@
 import Web.Blog.Render
 import Web.Blog.Util
 import qualified Data.Text                   as T
-<<<<<<< HEAD
-import qualified Data.Traversable as Tr      (mapM)
 import qualified Database.Esqueleto          as E
-=======
->>>>>>> 260c26e7
 import qualified Database.Persist.Postgresql as D
 import qualified Text.Blaze.Html5            as H
 import qualified Text.Blaze.Html5.Attributes as A
