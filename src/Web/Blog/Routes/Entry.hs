--- conflicted
+++ resolved
@@ -108,17 +108,12 @@
 
     view = viewEntry e' tags (fst <$> prevData) (fst <$> nextData)
     pageData' = pageData { pageDataTitle = Just $ entryTitle e'
-<<<<<<< HEAD
                          , pageDataCss   = ["/css/page/entry.css"]
-                         , pageDataJs    = ["/js/disqus.js","/js/disqus_count.js"]
-=======
-                         , pageDataCss   = ["/css/page/entry.min.css"]
                          , pageDataJs    = ["/js/disqus.js"
                                            ,"/js/disqus_count.js"
                                            ,"/js/social.js"
                                            ,"/js/jquery/jquery.toc.js"
                                            ,"/js/page/entry.js"]
->>>>>>> 72f875ec
                          , pageDataMap   = pdMap M.empty
                          }
 
