{-# LANGUAGE OverloadedStrings #-}

module Web.Blog.Views.Layout (viewLayout, viewLayoutEmpty) where

import Control.Applicative                   ((<$>))
import Control.Monad.Reader
import Data.Monoid
import Text.Blaze.Html5                      ((!))
import Web.Blog.Render
import Web.Blog.SiteData
import Web.Blog.Types
import Web.Blog.Views.Social
import qualified Data.Text                   as T
import qualified Text.Blaze.Html5            as H
import qualified Text.Blaze.Html5.Attributes as A
import qualified Text.Blaze.Internal         as I

viewLayout :: SiteRender H.Html -> SiteRender H.Html
viewLayout body = do
  pageData' <- ask
  bodyHtml <- body
  navBarHtml <- navBar
  title <- createTitle
  socialFollowsHtml <- viewSocialFollow
  -- rssUrl <- renderUrl "/rss"

  let
    cssList = [ "/css/toast.css"
              , "/css/font.css"
<<<<<<< HEAD
              , "/css/main.css" ]
    jsList =  [ "//ajax.googleapis.com/ajax/libs/jquery/1.9.1/jquery.min.js" ]
=======
              , "/css/main.min.css" ]
    jsList =  [ "//ajax.googleapis.com/ajax/libs/jquery/1.9.1/jquery.min.js"
              , T.append "//s7.addthis.com/js/300/addthis_widget.js#pubid=" $
                  developerAPIsAddThis $ siteDataDeveloperAPIs siteData
              , "/js/common.js"
              ]
>>>>>>> 72f875ec

  cssUrlList <- mapM renderUrl $ cssList ++ pageDataCss pageData'
  jsUrlList <- mapM renderUrl $ jsList ++ pageDataJs pageData'


  return $ H.docTypeHtml $ do

    H.head $ do

      H.title title
      H.meta ! A.name "description" ! A.content (I.textValue $ siteDataDescription siteData)

      H.meta ! A.httpEquiv "Content-Type" ! A.content "text/html;charset=utf-8"
      H.meta ! A.name "viewport" ! A.content "width=device-width,initial-scale=1.0"

      forM_ cssUrlList $ \u ->
        H.link ! A.href (I.textValue u) ! A.rel "stylesheet" ! A.type_ "text/css"

      H.link
        ! A.rel "author"
        ! A.href
          (I.textValue $ authorInfoRel $ siteDataAuthorInfo $ pageSiteData pageData')

      H.link
        ! A.rel "alternate"
        ! A.type_ "application/rss+xml"
        ! A.title
          (I.textValue $ T.append (siteDataTitle siteData) " (RSS Feed)")
        ! A.href "/rss"
        -- ! A.href
        --   (I.textValue rssUrl)
        -- ! A.href
        --   (I.textValue $ T.append "http://feeds.feedburner.com/" $ developerAPIsFeedburner $ siteDataDeveloperAPIs siteData)

      H.script ! A.type_ "text/javascript" $ do
        H.toHtml $
          T.unlines
            [ "var page_data = {};"
            , T.concat
              [ "var disqus_shortname='"
              , developerAPIsDisqusShortname $ siteDataDeveloperAPIs siteData
              , "';" ]
            -- , "var addthis_config = {'data_track_addressbar':true};"
            ]

      forM_ jsUrlList $ \u ->
        H.script ! A.type_ "text/javascript" ! A.src (I.textValue u) $
          mempty

      sequence_ (pageDataHeaders pageData')

    H.body $ do

        googleAnalyticsJs
        H.div ! A.id "fb-root" $ mempty
        facebookSdkJs

        H.div ! A.id "header-container" $ do
          H.div! A.id "navbar-container" ! A.class_ "tile" $
            navBarHtml
          H.div ! A.id "header-content" $
            mempty

        H.div ! A.id "body-container" ! A.class_ "container" $
          H.div ! A.id "main-container" ! A.class_ "grid" $
            bodyHtml

            -- H.div ! A.id "sidebar-container" ! A.class_ "unit one-of-four" $
            --   sidebarHtml

            -- H.div ! A.id "main-container" ! A.class_ "unit three-of-four" ! I.customAttribute "role" "main" $
              -- bodyHtml

        H.div ! A.id "footer-container" $
          H.div ! A.id "footer-content" $
            H.div ! A.class_ "tile" $ do
              H.div ! A.class_ "footer-copyright" $
                H.preEscapedToHtml $
                  T.append "&copy; " $ siteDataCopyright siteData
              H.div ! A.class_ "footer-follow social-follows" $
                socialFollowsHtml

viewLayoutEmpty :: SiteRender H.Html
viewLayoutEmpty = viewLayout $ return mempty

createTitle :: SiteRender H.Html
createTitle = do
  pageData' <- ask
  let
    siteTitle = siteDataTitle $ pageSiteData pageData'
    pageTitle = pageDataTitle pageData'
    combined   = case pageTitle of
      Just title -> T.concat [siteTitle, " — ", title]
      Nothing    -> siteTitle
  return $ H.toHtml combined

navBar :: SiteRender H.Html
navBar = do
  homeUrl <- renderUrl "/"
  archiveUrl <- renderUrl "/entries"
  -- aboutUrl <- renderUrl "/about"
  author <- (authorInfoName . siteDataAuthorInfo . pageSiteData) <$> ask
  siteTitle <- (siteDataTitle . pageSiteData) <$> ask

  return $
    H.nav ! A.id "navbar-content" $ do
      H.div ! A.class_ "nav-info" $ do
        H.h1 ! A.class_ "site-title" $
          H.a ! A.href (I.textValue homeUrl) ! A.class_ "nav-title" $
            H.toHtml siteTitle
        H.span ! A.class_ "nav-author" $
          H.toHtml author

      H.ul ! A.class_ "nav-links" $ do
        H.li $
          H.a ! A.href (I.textValue homeUrl) $
            "home"
        H.li $
          H.a ! A.href (I.textValue archiveUrl) $
            "archives"
        -- H.li $
        --   H.a ! A.href (I.textValue aboutUrl) $
        --     "about"

        H.div ! A.class_ "clear" $
          mempty

googleAnalyticsJs :: H.Html
googleAnalyticsJs =
  H.script $
    H.toHtml $
      T.unlines
        [ "(function(i,s,o,g,r,a,m){i['GoogleAnalyticsObject']=r;i[r]=i[r]||function(){"
        , "(i[r].q=i[r].q||[]).push(arguments)},i[r].l=1*new Date();a=s.createElement(o),"
        , "m=s.getElementsByTagName(o)[0];a.async=1;a.src=g;m.parentNode.insertBefore(a,m)"
        , "})(window,document,'script','//www.google-analytics.com/analytics.js','ga');"
        , T.concat
          [ "ga('create', '"
          , fst $ developerAPIsAnalytics $ siteDataDeveloperAPIs siteData
          , "', '"
          , snd $ developerAPIsAnalytics $ siteDataDeveloperAPIs siteData
          , "');" ]
        , "ga('send', 'pageview');" ]

facebookSdkJs :: H.Html
facebookSdkJs =
  H.script $
    H.toHtml $
      T.unlines
        [ "(function(d, s, id) {"
        , "  var js, fjs = d.getElementsByTagName(s)[0];"
        , "  if (d.getElementById(id)) return;"
        , "  js = d.createElement(s); js.id = id;"
        , T.concat
          [ "  js.src = \"//connect.facebook.net/en_US/all.js#xfbml=1&appId="
          , developerAPIsFacebook $ siteDataDeveloperAPIs siteData
          , "\";" ]
        , "  fjs.parentNode.insertBefore(js, fjs);"
        , "}(document, 'script', 'facebook-jssdk'));"]


-- renderFonts :: [(T.Text,[T.Text])] -> H.Html
-- renderFonts fs = H.link ! A.href l ! A.rel "stylesheet" ! A.type_ "text/css"
 --  where
 --    l = I.textValue $ T.concat $ map makeFont fs
 --    makeFont (n,ts) = T.append n $ T.intersperse ',' ts<|MERGE_RESOLUTION|>--- conflicted
+++ resolved
@@ -27,17 +27,12 @@
   let
     cssList = [ "/css/toast.css"
               , "/css/font.css"
-<<<<<<< HEAD
               , "/css/main.css" ]
-    jsList =  [ "//ajax.googleapis.com/ajax/libs/jquery/1.9.1/jquery.min.js" ]
-=======
-              , "/css/main.min.css" ]
     jsList =  [ "//ajax.googleapis.com/ajax/libs/jquery/1.9.1/jquery.min.js"
               , T.append "//s7.addthis.com/js/300/addthis_widget.js#pubid=" $
                   developerAPIsAddThis $ siteDataDeveloperAPIs siteData
               , "/js/common.js"
               ]
->>>>>>> 72f875ec
 
   cssUrlList <- mapM renderUrl $ cssList ++ pageDataCss pageData'
   jsUrlList <- mapM renderUrl $ jsList ++ pageDataJs pageData'
