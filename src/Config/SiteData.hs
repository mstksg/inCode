--- conflicted
+++ resolved
@@ -13,24 +13,14 @@
     , siteDataAuthorInfo      = authorInfo
     , siteDataDescription     = description
     , siteDataCopyright       = "2013 Justin Le"
-<<<<<<< HEAD
     , siteDataPublicBlobs     = Just "https://github.com/mstksg/inCode/blob/master/"
     , siteDataHostConfig      = hostConfig
     , siteDataDeveloperAPIs   = developerAPIs
     , siteDataAppPrefs        = appPrefs
     , siteDataDatabaseConfig  = Nothing
     , siteDataSiteEnvironment = SiteEnvironmentProduction
-=======
-    , siteDataPublicBlobs     = Just "https://github.com/mstksg/blog/blob/develop/"
-    , siteDataInteractiveUrl  = Just "https://www.fpcomplete.com/user/jle/"
-    , siteDataHostConfig      = hostConfig
-    , siteDataDeveloperAPIs   = developerAPIs
-    , siteDataAppPrefs        = appPrefs
-    , siteDataDatabaseConfig  = databaseConfig
-    , siteDataSiteEnvironment = SiteEnvironmentDevelopment
     , siteDataShareLibs       = Just ".cabal-sandbox/share/x86_64-linux-ghc-7.6.3/"
     , siteDataPackageConf     = Just ".cabal-sandbox/x86_64-linux-ghc-7.6.3-packages.conf.d"
->>>>>>> 6e933129
     }
   where
     description = T.concat
