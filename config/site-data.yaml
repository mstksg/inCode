--- conflicted
+++ resolved
@@ -17,14 +17,10 @@
   linkedin: lejustin
   keybase: mstksg
   coinbase: mstksg
-<<<<<<< HEAD
-public-blobs: https://github.com/mstksg/inCode/tree/master
-=======
 blobs:
-  tree: https://github.com/mstksg/blog/tree
-  source-branch: develop
+  tree: https://github.com/mstksg/inCode/tree
+  source-branch: master
   render-branch: gh-pages
->>>>>>> 94f09f97
 interactive-url: https://www.fpcomplete.com/user/jle/
 code-samples: code-samples
 host:
