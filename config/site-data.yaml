---
title: in Code
development: no
description:
  Weblog of Justin Le, covering his various adventures in programming and
  explorations in the vast worlds of computation physics, and knowledge.
feed: http://feeds.feedburner.com/incodeblog
copyright: 2016 Justin Le
author:
  name: Justin Le
  email: justin@jle.im
  rel: https://plus.google.com/107705320197444500140
  facebook: mstksg
  twitter: mstk
  gplus: +JustinLe
  github: mstksg
  linkedin: lejustin
  keybase: mstksg
  coinbase: mstksg
public-blobs: https://github.com/mstksg/inCode/tree/master
interactive-url: https://www.fpcomplete.com/user/jle/
code-samples: code-samples
host:
<<<<<<< HEAD
  base: blog.jle.im
  # root: inCode
  # port: 4111
=======
  secure: no
  base: home.jle0.com
  port: 4111
>>>>>>> 68bb578b
developer-apis:
  analytics:
    id: UA-443711-8
    domain: jle.im
  disqus: incode
  facebook: "641852699171929"
  add-this: ra-5234d67a6b68dcd4
  feedburner: incodeblog
preferences:
  slug-length: 8
  home-entries: 8
  lede-max: 6
  feed-entries: 10
  sidebar-entries: 5
...<|MERGE_RESOLUTION|>--- conflicted
+++ resolved
@@ -21,15 +21,8 @@
 interactive-url: https://www.fpcomplete.com/user/jle/
 code-samples: code-samples
 host:
-<<<<<<< HEAD
+  secure: yes
   base: blog.jle.im
-  # root: inCode
-  # port: 4111
-=======
-  secure: no
-  base: home.jle0.com
-  port: 4111
->>>>>>> 68bb578b
 developer-apis:
   analytics:
     id: UA-443711-8
