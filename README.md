--- conflicted
+++ resolved
@@ -1,88 +1,8 @@
 inCode
 ======
 
-<<<<<<< HEAD
-Source code for my personal blog **inCode**.
-
-[Blog engine][engine] can be found on github.
-
-[The site is hosted online][incode] on [Heroku][heroku] at
-<http://blog.jle.im>.
-
-[engine]: https://github.com/mstksg/blog
-[incode]: http://blog.jle.im
-[heroku]: http://www.heroku.com
-
-Usage and Customization
------------------------
-
-1.  Most of the basic customization is in `src/Config/SiteData.hs`.
-
-   * If `hostConfigPort` is `Nothing`, it will use the `PORT` environment
-     variable.
-
-   * If `siteDataDatabaseConfig` is `Nothing`, it will use the environment
-     variables to set up the database, as specified by the heroku postgres
-     specs.
-
-   * Expect more configuration slots to be nullable in a future release.
-
-2.  Remove the line `/copy/entries` from `.gitignore` to allow entries to be
-    committed.
-
-        grep -v "^/copy/entries$" .gitignore > .gitignore
-
-Deployment
-----------
-
-### Heroku
-
-Cannot use basic heroku haskell buildpacks because builds seem to timeout
-after fifteen minutes.  You're going to have to compile the binaries to a
-similar architecture and push the binaries and static files.
-
-You can follow my own [blog post on deploying to Heroku][heroku_deploy] to set
-up the virtual machine and everything for deployment.
-
-Check out the repo and, on a branch of your choosing, run
-
-    runghc Shakefile deploy
-
-to build and set the binaries up for deployment.  Then (assuming heroku is
-already set up)
-
-    git push heroku master      # or whatever branch
-
-to deploy to Heroku.  It'll see the `Gemfile` and believe it's a ruby app, and
-download the gems needed (which is good).  Then it should launch the binary.
-
-Sometimes the binary doesn't get executed for some reason -- in that case, you
-can go into the web gui for your app and notice that the worker labeled "web"
-is unchecked.  Check it off.
-
-Make sure postgres is enabled as an add-on, and that the `DATABASE_URL`
-environment variable is set properly:
-
-    heroku addons:add heroku-postgresql:dev
-    heroku pg:promote $( heroku config | grep -o "HEROKU_POSTGRESQL[^:]*" )
-    # Note: Heroku recommends waiting five or so minutes between these
-    #   commands when you are first setting up your database
-
-As a small but possily relevant sidenote, all of the "friendly" dates
-(including most importantly the dates in the entry metadata fields) are in
-terms of the system time zone; you can set this for Heroku by running
-(substituting the [TZ Timezone][TZs] if your choice):
-
-    heroku config:add TZ="America/Los_Angeles"
-
-And you should be good to go!
-
-[heroku_deploy]: http://blog.jle.im/entry/deploying-medium-to-large-haskell-apps-to-heroku
-[TZs]: http://en.wikipedia.org/wiki/List_of_tz_database_time_zones
-=======
 Static site generator backend for [my blog][].  See [this
 post][hakyll-post] for more information.
 
 [my blog]: https://blog.jle.im
-[hakyll-post]: https://blog.jle.im/entry/blog-rewrite-with-hakyll-and-purescript.html.
->>>>>>> 4599563c
+[hakyll-post]: https://blog.jle.im/entry/blog-rewrite-with-hakyll-and-purescript.html.