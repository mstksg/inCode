<<<<<<< HEAD
inCode
======
=======
Blog
====
>>>>>>> 65f6d0a3

Static site generator backend for [my blog][].  See [this post][hakyll-post]
for more information.

[my blog]: https://blog.jle.im
[hakyll-post]: https://blog.jle.im/entry/blog-rewrite-with-hakyll-and-purescript.html.<|MERGE_RESOLUTION|>--- conflicted
+++ resolved
@@ -1,10 +1,5 @@
-<<<<<<< HEAD
 inCode
 ======
-=======
-Blog
-====
->>>>>>> 65f6d0a3
 
 Static site generator backend for [my blog][].  See [this post][hakyll-post]
 for more information.
