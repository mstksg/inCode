inCode
======

<<<<<<< HEAD
Source code for my personal blog **inCode**.

[Blog engine][engine] can be found on github.

[The site is hosted online][incode] on [Heroku][heroku] at
<http://blog.jle.im>.

[engine]: https://github.com/mstksg/blog
[incode]: http://blog.jle.im
[heroku]: http://www.heroku.com
=======
Nothing too fancy, just a basic blog engine that serves up static pages.
Integrates with **persistent** for no real good reason other than to learn it,
but you get slightly better indexing, searching, and fancy lookups.  Mostly
made as a learning project for Haskell web development.
>>>>>>> 169ce4da

Usage and Customization
-----------------------

1.  Most of the basic customization is in `src/Config/SiteData.hs`.

<<<<<<< HEAD
   * If `hostConfigPort` is `Nothing`, it will use the `PORT` environment
     variable.

   * If `siteDataDatabaseConfig` is `Nothing`, it will use the environment
     variables to set up the database, as specified by the heroku postgres
     specs.
=======
    * If `hostConfigPort` is `Nothing`, it will use the `PORT` environment
      variable.

    * If `siteDataDatabaseConfig` is `Nothing`, it will use the environment
      variables to set up the database, as specified by the [heroku][]
      postgres specs.
>>>>>>> 169ce4da

   * Expect more configuration slots to be nullable in a future release.

2.  Remove the line `/copy/entries` from `.gitignore` to allow entries to be
    committed.

        grep -v "^/copy/entries$" .gitignore > .gitignore
<<<<<<< HEAD
=======

[heroku]: http://heroku.com
>>>>>>> 169ce4da

Deployment
----------

### Heroku

Cannot use basic heroku haskell buildpacks because builds seem to timeout
after fifteen minutes.  You're going to have to compile the binaries to a
similar architecture and push the binaries and static files.

You can follow my own [blog post on deploying to Heroku][heroku_deploy] to set
up the virtual machine and everything for deployment.

Check out the repo and, on a branch of your choosing, run

    runghc Shakefile deploy

to build and set the binaries up for deployment.  Then (assuming heroku is
already set up)

    git push heroku master      # or whatever branch

to deploy to Heroku.  It'll see the `Gemfile` and believe it's a ruby app, and
download the gems needed (which is good).  Then it should launch the binary.

Sometimes the binary doesn't get executed for some reason -- in that case, you
can go into the web gui for your app and notice that the worker labeled "web"
is unchecked.  Check it off.

Make sure postgres is enabled as an add-on, and that the `DATABASE_URL`
environment variable is set properly:

    heroku addons:add heroku-postgresql:dev
    heroku pg:promote $( heroku config | grep -o "HEROKU_POSTGRESQL[^:]*" )
    # Note: Heroku recommends waiting five or so minutes between these
    #   commands when you are first setting up your database

As a small but possily relevant sidenote, all of the "friendly" dates
(including most importantly the dates in the entry metadata fields) are in
terms of the system time zone; you can set this for Heroku by running
(substituting the [TZ Timezone][TZs] if your choice):

    heroku config:add TZ="America/Los_Angeles"

And you should be good to go!

<<<<<<< HEAD
[heroku_deploy]: http://blog.jle.im/entry/deploying-medium-to-large-haskell-apps-to-heroku
=======
[yesod_deploy]: http://blog.jle.im/http://blog.jle.im/entry/deploying-medium-to-large-haskell-apps-to-heroku
>>>>>>> 169ce4da
[TZs]: http://en.wikipedia.org/wiki/List_of_tz_database_time_zones<|MERGE_RESOLUTION|>--- conflicted
+++ resolved
@@ -1,7 +1,6 @@
 inCode
 ======
 
-<<<<<<< HEAD
 Source code for my personal blog **inCode**.
 
 [Blog engine][engine] can be found on github.
@@ -12,33 +11,18 @@
 [engine]: https://github.com/mstksg/blog
 [incode]: http://blog.jle.im
 [heroku]: http://www.heroku.com
-=======
-Nothing too fancy, just a basic blog engine that serves up static pages.
-Integrates with **persistent** for no real good reason other than to learn it,
-but you get slightly better indexing, searching, and fancy lookups.  Mostly
-made as a learning project for Haskell web development.
->>>>>>> 169ce4da
 
 Usage and Customization
 -----------------------
 
 1.  Most of the basic customization is in `src/Config/SiteData.hs`.
 
-<<<<<<< HEAD
    * If `hostConfigPort` is `Nothing`, it will use the `PORT` environment
      variable.
 
    * If `siteDataDatabaseConfig` is `Nothing`, it will use the environment
      variables to set up the database, as specified by the heroku postgres
      specs.
-=======
-    * If `hostConfigPort` is `Nothing`, it will use the `PORT` environment
-      variable.
-
-    * If `siteDataDatabaseConfig` is `Nothing`, it will use the environment
-      variables to set up the database, as specified by the [heroku][]
-      postgres specs.
->>>>>>> 169ce4da
 
    * Expect more configuration slots to be nullable in a future release.
 
@@ -46,11 +30,6 @@
     committed.
 
         grep -v "^/copy/entries$" .gitignore > .gitignore
-<<<<<<< HEAD
-=======
-
-[heroku]: http://heroku.com
->>>>>>> 169ce4da
 
 Deployment
 ----------
@@ -97,9 +76,5 @@
 
 And you should be good to go!
 
-<<<<<<< HEAD
 [heroku_deploy]: http://blog.jle.im/entry/deploying-medium-to-large-haskell-apps-to-heroku
-=======
-[yesod_deploy]: http://blog.jle.im/http://blog.jle.im/entry/deploying-medium-to-large-haskell-apps-to-heroku
->>>>>>> 169ce4da
 [TZs]: http://en.wikipedia.org/wiki/List_of_tz_database_time_zones