--- conflicted
+++ resolved
@@ -1,12 +1,11 @@
 inCode
 ======
 
-<<<<<<< HEAD
 Source code for my personal blog **inCode**.
-=======
-Nothing too fancy, just a basic blog engine that serves up static pages.
-Integrates with **persistent** for better indexing, searching, and fancy
-lookups.  Mostly made as a learning project for Haskell web development.
+
+[Blog engine][engine] can be found on github.
+
+[engine]: https://github.com/mstksg/blog
 
 Deployment
 ----------
@@ -57,5 +56,4 @@
 And you should be good to go!
 
 [yesod_deploy]: https://github.com/yesodweb/yesod/wiki/Deploying-Yesod-Apps-to-Heroku
-[TZs]: http://en.wikipedia.org/wiki/List_of_tz_database_time_zones
->>>>>>> 329a95c3
+[TZs]: http://en.wikipedia.org/wiki/List_of_tz_database_time_zones