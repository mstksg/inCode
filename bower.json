{
  "name": "blog",
  "authors": [
    "Justin Le <justin@jle.im>"
  ],
  "description": "Client javascript for personal blog engine",
  "moduleType": [],
  "license": "BSD3",
  "homepage": "http://blog.jle.im",
  "private": true,
  "ignore": [
    "**/.*",
    "node_modules",
    "bower_components",
    "test",
    "tests"
  ],
  "dependencies": {
<<<<<<< HEAD
    "purescript-console": "=0.1.1",
    "purescript-control": "=0.3.2",
    "purescript-eff": "=0.1.2",
    "purescript-lists": "=0.7.9",
    "purescript-nullable": "=0.2.1",
    "purescript-prelude": "=0.1.4",
    "purescript-refs": "=0.2.0",
=======
    "purescript-console" : "=0.1.1" ,
    "purescript-control" : "=0.3.2" ,
    "purescript-eff"     : "=0.1.2" ,
    "purescript-lists"   : "=0.7.9" ,
    "purescript-nullable": "=0.2.1" ,
    "purescript-prelude" : "=0.1.5" ,
    "purescript-refs"    : "=0.2.0" ,
>>>>>>> 51b762c4
    "purescript-foldable-traversable": "=0.4.2",
    "purescript-generics": "=0.7.2",
    "purescript-unicode" : "=0.0.1",
    "purescript-transformers": "=0.8.4",
    "purescript-dom"     : "git@github.com:mstksg/purescript-dom.git#79a8e387a199a2935e8ce638c2f126f68fe2c462"
  }
}<|MERGE_RESOLUTION|>--- conflicted
+++ resolved
@@ -16,15 +16,6 @@
     "tests"
   ],
   "dependencies": {
-<<<<<<< HEAD
-    "purescript-console": "=0.1.1",
-    "purescript-control": "=0.3.2",
-    "purescript-eff": "=0.1.2",
-    "purescript-lists": "=0.7.9",
-    "purescript-nullable": "=0.2.1",
-    "purescript-prelude": "=0.1.4",
-    "purescript-refs": "=0.2.0",
-=======
     "purescript-console" : "=0.1.1" ,
     "purescript-control" : "=0.3.2" ,
     "purescript-eff"     : "=0.1.2" ,
@@ -32,7 +23,6 @@
     "purescript-nullable": "=0.2.1" ,
     "purescript-prelude" : "=0.1.5" ,
     "purescript-refs"    : "=0.2.0" ,
->>>>>>> 51b762c4
     "purescript-foldable-traversable": "=0.4.2",
     "purescript-generics": "=0.7.2",
     "purescript-unicode" : "=0.0.1",
